--- conflicted
+++ resolved
@@ -78,15 +78,11 @@
 /// away.
 ///
 /// Warning: All schemes in this file are completely unsafe to use in production.
-<<<<<<< HEAD
-#[cfg(all(feature = "unsecure_schemes", debug_assertions))]
-=======
 #[cfg(all(
     feature = "unsecure_schemes",
     not(feature = "secure"),
     debug_assertions
 ))]
->>>>>>> 28e9e124
 pub mod unsecure;
 
 ////////////////////////////////////////////////////////////////
