{
  "name": "openid-zkp-auth",
  "version": "1.0.0",
  "description": "Verify OIDC JWT with SNARKs",
  "scripts": {
    "test": "mocha --max-old-space-size=16000 -t 10000s",
    "prove": "node js/prove.js"
  },
  "bin": {
    "zkpinputs": "js/genZKPinputs.js"
  },
  "author": "",
  "license": "ISC",
  "dependencies": {
    "bigint-buffer": "^1.1.5",
    "circomlib": "^2.0.5",
    "jsonwebtoken": "^9.0.0",
    "jwk-to-pem": "^2.0.5",
    "node-rsa": "^1.1.1",
    "snarkjs": "^0.6.10",
    "temp": "^0.9.4",
    "yargs": "^17.7.2"
  },
  "devDependencies": {
    "@types/jsonwebtoken": "^9.0.2",
    "@types/jwk-to-pem": "^2.0.1",
    "@types/node": "^20.2.3",
    "@types/yargs": "^17.0.24",
    "circom_tester": "^0.0.19",
    "circomlibjs": "^0.1.7",
    "jose": "^4.3.7",
    "mocha": "^10.2.0",
    "node-fetch": "^2.6.1",
    "node-jose": "^2.0.0",
<<<<<<< HEAD
    "typescript": "^5.0.4"
=======
    "poseidon-lite": "^0.2.0"
>>>>>>> bbd602e8
  }
}<|MERGE_RESOLUTION|>--- conflicted
+++ resolved
@@ -32,10 +32,7 @@
     "mocha": "^10.2.0",
     "node-fetch": "^2.6.1",
     "node-jose": "^2.0.0",
-<<<<<<< HEAD
-    "typescript": "^5.0.4"
-=======
+    "typescript": "^5.0.4",
     "poseidon-lite": "^0.2.0"
->>>>>>> bbd602e8
   }
 }