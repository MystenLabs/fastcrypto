--- conflicted
+++ resolved
@@ -4,15 +4,8 @@
 use super::*;
 use crate::{
     hash::{HashFunction, Keccak256, Sha256},
-<<<<<<< HEAD
+    signature_service::SignatureService,
     secp256k1::{Secp256k1KeyPair, Secp256k1PrivateKey, Secp256k1PublicKey, Secp256k1Signature},
-=======
-    secp256k1::{
-        Secp256k1KeyPair, Secp256k1PrivateKey, Secp256k1PublicKey, Secp256k1PublicKeyBytes,
-        Secp256k1Signature,
-    },
-    signature_service::SignatureService,
->>>>>>> 957ebf44
     traits::{EncodeDecodeBase64, KeyPair, ToFromBytes, VerifyingKey},
 };
 #[cfg(feature = "copy_key")]
