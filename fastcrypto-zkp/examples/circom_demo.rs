// Copyright (c) 2022, Mysten Labs, Inc.
// SPDX-License-Identifier: Apache-2.0

use std::{collections::HashMap, fs::File};

use ark_circom::{read_zkey, CircomBuilder, CircomConfig, CircomReduction, WitnessCalculator};

use ark_bn254::Bn254;
use ark_crypto_primitives::snark::SNARK;
use ark_groth16::Groth16;

use ark_std::rand::thread_rng;
use fastcrypto_zkp::bn254::api::verify_groth16_fp;
use num_bigint::BigInt;

<<<<<<< HEAD
use fastcrypto_zkp::circom::{read_proof, read_public_inputs, read_vkey};

#[derive(PartialEq)]
enum IntegrationOption {
    Setup,
    Prove,
    Verify,
}

type CircomInput = HashMap<String, Vec<BigInt>>;

=======
#[derive(PartialEq)]
enum IntegrationOption {
    Setup,
    Prove,
    Verify,
}

type CircomInput = HashMap<String, Vec<BigInt>>;

>>>>>>> 91de62a1
fn setup_prove_and_verify(all_inputs: CircomInput, wasm_path: &str, r1cs_path: &str) {
    // Load the WASM and R1CS for witness and proof generation
    let cfg = CircomConfig::<Bn254>::new(wasm_path, r1cs_path).unwrap();

    // Insert our public inputs as key value pairs
    let mut builder = CircomBuilder::new(cfg);
    for (k, v) in all_inputs {
        for e in v {
            builder.push_input(&k, e);
        }
    }
    // Create an empty instance for setting it up
    let circom = builder.setup();

    // Run a trusted setup
    let mut rng = thread_rng();
    let params =
        Groth16::<Bn254>::generate_random_parameters_with_reduction(circom, &mut rng).unwrap();

    // Get the populated instance of the circuit with the witness
    let circom = builder.build().unwrap();

    let public_inputs = circom.get_public_inputs().unwrap();

    // Generate the proof
    let proof = Groth16::<Bn254>::prove(&params, circom, &mut rng).unwrap();

    // Check that the proof is valid
    let pvk = Groth16::<Bn254>::process_vk(&params.vk).unwrap();
    let verified = Groth16::<Bn254>::verify_proof(&pvk, &proof, &public_inputs).unwrap();
    assert!(verified);
}

fn prove_and_verify(all_inputs: CircomInput, zkey_path: &str, wasm_path: &str) {
    let mut file = File::open(zkey_path).unwrap();
    let (params, matrices) = read_zkey(&mut file).unwrap();

    let mut wtns = WitnessCalculator::new(wasm_path).unwrap();

    let mut rng = thread_rng();
    use ark_std::UniformRand;
    let num_inputs = matrices.num_instance_variables;
    let num_constraints = matrices.num_constraints;
    let rng = &mut rng;

    let r = ark_bn254::Fr::rand(rng);
    let s = ark_bn254::Fr::rand(rng);

    let full_assignment = wtns
        .calculate_witness_element::<Bn254, _>(all_inputs, false)
        .unwrap();
    let proof = Groth16::<Bn254, CircomReduction>::create_proof_with_reduction_and_matrices(
        &params,
        r,
        s,
        &matrices,
        num_inputs,
        num_constraints,
        full_assignment.as_slice(),
    )
    .unwrap();

    let pvk = Groth16::<Bn254>::process_vk(&params.vk).unwrap();
    let public_inputs = &full_assignment[1..num_inputs];
    let verified = Groth16::<Bn254>::verify_proof(&pvk, &proof, public_inputs).unwrap();
<<<<<<< HEAD
    assert!(verified);
}

fn verify(vkey_path: &str, proof_path: &str, public_inputs_path: &str) {
    let vk = read_vkey(vkey_path);
    let pvk = Groth16::<Bn254>::process_vk(&vk).unwrap();

    let proof = read_proof(proof_path);

    let public_inputs = read_public_inputs(public_inputs_path);

    let verified = Groth16::<Bn254>::verify_proof(&pvk, &proof, &public_inputs).unwrap();
=======
>>>>>>> 91de62a1
    assert!(verified);
}

fn main() {
    verify_mycircuit(IntegrationOption::Setup);
    verify_mycircuit(IntegrationOption::Prove);

    verify_zkopenid(IntegrationOption::Verify);

    verify_rsa(IntegrationOption::Setup);
}

// This example is copied from https://github.com/gakonst/ark-circom
fn verify_mycircuit(option: IntegrationOption) {
    let inputs = HashMap::from([
        ("a".to_string(), vec![BigInt::from(3)]),
        ("b".to_string(), vec![BigInt::from(11)]),
    ]);
    let r1cs_path = "./examples/circom-inputs/mycircuit.r1cs";
    let zkey_path = "./examples/circom-inputs/mycircuit.zkey";
    let wasm_path = "./examples/circom-inputs/mycircuit.wasm";
    match option {
        IntegrationOption::Setup => {
            setup_prove_and_verify(inputs, wasm_path, r1cs_path);
            println!("Mycircuit: setup_prove_and_verify pass")
        }
        IntegrationOption::Prove => {
            prove_and_verify(inputs, zkey_path, wasm_path);
            println!("Mycircuit: prove_and_verify pass")
        }
        IntegrationOption::Verify => {
            println!("Mycircuit: verify not implemented");
        }
    }
}

fn load_rsa_test_vector() -> CircomInput {
    let signature: Vec<u64> = vec![
        7147802607275642658,
        15577333482908311137,
        8554497539651460520,
        15249273760168451356,
        1393273989552256398,
        11089958655944049941,
        10591456032172199765,
        2335342757249459473,
        8336025561765630537,
        13252172616878338760,
        13109326872360562939,
        2686885245518713997,
        6608491802980430994,
        5012529043457126898,
        2078657532217325110,
        13306300692890002264,
        8614172926201479194,
        1689676805099170611,
        10290691072982548167,
        16506492336183114561,
        4668385444190909190,
        13247702821337111779,
        6886943854419847658,
        14109186297157297529,
        11449592486888529612,
        16188111621787678559,
        6901191095508160857,
        16000985115930218414,
        2699559607621511871,
        3043401216957656029,
        3972823842668936434,
        14433539567680664197,
    ];

    let modulus: Vec<u64> = vec![
        13201601703605019737,
        3105180630311405376,
        10674213731329952926,
        8859932086429166954,
        2985985604654853372,
        5812576696360944702,
        14466253622234018068,
        3413627959992405717,
        12543592204804631736,
        2112540841378563073,
        13836879701439409726,
        2467055072135046797,
        2789289658861274560,
        11183457292512218428,
        1678790129368918285,
        12604776924702623354,
        1023186928398738075,
        13874604535702843790,
        9170383777734919534,
        10172142195946120636,
        8232821389595270653,
        17527791760659271675,
        18239557468616943896,
        7284179943295855990,
        331408201522522826,
        9180229766078227923,
        1000842694280619245,
        12729605491450933452,
        5235217269677597244,
        15345138813548740705,
        8884864492787055437,
        14783373753312293031,
    ];

    let base_message: Vec<u64> = vec![
        10787603150316114092,
        13213410277675934618,
        11919946204020583925,
        17678436471734420583,
        0,
        0,
        0,
        0,
        0,
        0,
        0,
        0,
        0,
        0,
        0,
        0,
        0,
        0,
        0,
        0,
        0,
        0,
        0,
        0,
        0,
        0,
        0,
        0,
        0,
        0,
        0,
        0,
    ];

    HashMap::from([
        (
            "signature".to_string(),
            signature.into_iter().map(BigInt::from).collect(),
        ),
        (
            "modulus".to_string(),
            modulus.into_iter().map(BigInt::from).collect(),
        ),
        (
            "base_message".to_string(),
            base_message.into_iter().map(BigInt::from).collect(),
        ),
    ])
}

fn verify_rsa(option: IntegrationOption) {
    let inputs = load_rsa_test_vector();
    let r1cs_path = "./examples/circom-inputs/rsa_sha2.r1cs";
    let wasm_path = "./examples/circom-inputs/rsa_sha2.wasm";
    let preamble = "RSA_SHA2";
    match option {
        IntegrationOption::Setup => {
            setup_prove_and_verify(inputs, wasm_path, r1cs_path);
            println!("{}: setup_prove_and_verify pass", preamble);
        }
        IntegrationOption::Prove => {
            println!(
                "{}: prove_and_verify not implemented as zkey is too big",
                preamble
            );
        }
        IntegrationOption::Verify => {
            println!("{}: verify not implemented", preamble);
        }
    }
}

#[allow(non_snake_case)]
#[derive(serde::Deserialize)]
struct OpenIDInputs {
    content: Vec<String>,
    lastBlock: u64,
    mask: Vec<u64>,
    payloadB64Offset: Vec<u64>,
    nonce: String,
    ephPubKey: [String; 2],
    randomness: String,
    maxEpoch: u64,
    hash: [String; 2],
    out: String,
}

fn load_zkopenid_test_vector(path: &str) -> CircomInput {
    let file = File::open(path).unwrap();
    let reader = std::io::BufReader::new(file);
    let inputs: OpenIDInputs = serde_json::from_reader(reader).unwrap();
    let mut inputs_map = HashMap::new();
    inputs_map.insert(
        "content".to_string(),
        inputs
            .content
            .iter()
            .map(|s| s.parse::<BigInt>().unwrap())
            .collect(),
    );
    inputs_map.insert(
        "lastBlock".to_string(),
        vec![BigInt::from(inputs.lastBlock)],
    );
    inputs_map.insert(
        "mask".to_string(),
        inputs.mask.iter().map(|s| BigInt::from(*s)).collect(),
    );
    inputs_map.insert(
        "payloadB64Offset".to_string(),
        inputs
            .payloadB64Offset
            .iter()
            .map(|s| BigInt::from(*s))
            .collect(),
    );
    inputs_map.insert(
        "nonce".to_string(),
        vec![inputs.nonce.parse::<BigInt>().unwrap()],
    );
    inputs_map.insert(
        "ephPubKey".to_string(),
        inputs
            .ephPubKey
            .iter()
            .map(|s| s.parse::<BigInt>().unwrap())
            .collect(),
    );
    inputs_map.insert(
        "randomness".to_string(),
        vec![inputs.randomness.parse::<BigInt>().unwrap()],
    );
    inputs_map.insert("maxEpoch".to_string(), vec![BigInt::from(inputs.maxEpoch)]);
    inputs_map.insert(
        "hash".to_string(),
        inputs
            .hash
            .iter()
            .map(|s| s.parse::<BigInt>().unwrap())
            .collect(),
    );
    inputs_map.insert(
        "out".to_string(),
        vec![inputs.out.parse::<BigInt>().unwrap()],
    );
    println!("Loaded inputs: {:?}", inputs_map);
    inputs_map
}

fn verify_zkopenid(option: IntegrationOption) {
<<<<<<< HEAD
    let r1cs_path = "../openid-zkp-auth/google/google.r1cs";
    let wasm_path = "../openid-zkp-auth/google/google_js/google.wasm";
    let all_inputs_path = "../openid-zkp-auth/proving/inputs.json";
    let public_inputs_path = "../openid-zkp-auth/google/public.json";
    let proof_path = "../openid-zkp-auth/google/google.proof";
    let verification_key_path = "../openid-zkp-auth/google/google.vkey";
    let preamble = "ZKOpenID";
    match option {
        IntegrationOption::Setup => {
            setup_prove_and_verify(
                load_zkopenid_test_vector(all_inputs_path),
                wasm_path,
                r1cs_path,
            );
            println!("{}: setup_prove_and_verify pass", preamble);
        }
        IntegrationOption::Prove => {
            println!(
                "{}: Not implemented because the size of zkey is too big for git",
                preamble
            );
        }
        IntegrationOption::Verify => {
            verify(verification_key_path, proof_path, public_inputs_path);
            println!("{}: verify pass", preamble);
=======
    match option {
        IntegrationOption::Setup => {
            setup_prove_and_verify(
                load_zkopenid_test_vector("../openid-zkp-auth/proving/inputs.json"),
                "../openid-zkp-auth/google/google_js/google.wasm",
                "../openid-zkp-auth/google/google.r1cs",
            );
            println!("ZKOpenID: setup_prove_and_verify pass");
        }
        IntegrationOption::Prove => {
            println!("ZKOpenID: Not implemented because the size of zkey is too big for git");
        }
        IntegrationOption::Verify => {
            let res = verify_groth16_fp("../openid-zkp-auth/google/google.vkey", "../openid-zkp-auth/google/google.proof", "../openid-zkp-auth/google/public.json");
            assert!(res.is_ok());
            println!("verify pass");
>>>>>>> 91de62a1
        }
    }
}<|MERGE_RESOLUTION|>--- conflicted
+++ resolved
@@ -12,9 +12,6 @@
 use ark_std::rand::thread_rng;
 use fastcrypto_zkp::bn254::api::verify_groth16_fp;
 use num_bigint::BigInt;
-
-<<<<<<< HEAD
-use fastcrypto_zkp::circom::{read_proof, read_public_inputs, read_vkey};
 
 #[derive(PartialEq)]
 enum IntegrationOption {
@@ -25,17 +22,6 @@
 
 type CircomInput = HashMap<String, Vec<BigInt>>;
 
-=======
-#[derive(PartialEq)]
-enum IntegrationOption {
-    Setup,
-    Prove,
-    Verify,
-}
-
-type CircomInput = HashMap<String, Vec<BigInt>>;
-
->>>>>>> 91de62a1
 fn setup_prove_and_verify(all_inputs: CircomInput, wasm_path: &str, r1cs_path: &str) {
     // Load the WASM and R1CS for witness and proof generation
     let cfg = CircomConfig::<Bn254>::new(wasm_path, r1cs_path).unwrap();
@@ -101,21 +87,6 @@
     let pvk = Groth16::<Bn254>::process_vk(&params.vk).unwrap();
     let public_inputs = &full_assignment[1..num_inputs];
     let verified = Groth16::<Bn254>::verify_proof(&pvk, &proof, public_inputs).unwrap();
-<<<<<<< HEAD
-    assert!(verified);
-}
-
-fn verify(vkey_path: &str, proof_path: &str, public_inputs_path: &str) {
-    let vk = read_vkey(vkey_path);
-    let pvk = Groth16::<Bn254>::process_vk(&vk).unwrap();
-
-    let proof = read_proof(proof_path);
-
-    let public_inputs = read_public_inputs(public_inputs_path);
-
-    let verified = Groth16::<Bn254>::verify_proof(&pvk, &proof, &public_inputs).unwrap();
-=======
->>>>>>> 91de62a1
     assert!(verified);
 }
 
@@ -374,33 +345,6 @@
 }
 
 fn verify_zkopenid(option: IntegrationOption) {
-<<<<<<< HEAD
-    let r1cs_path = "../openid-zkp-auth/google/google.r1cs";
-    let wasm_path = "../openid-zkp-auth/google/google_js/google.wasm";
-    let all_inputs_path = "../openid-zkp-auth/proving/inputs.json";
-    let public_inputs_path = "../openid-zkp-auth/google/public.json";
-    let proof_path = "../openid-zkp-auth/google/google.proof";
-    let verification_key_path = "../openid-zkp-auth/google/google.vkey";
-    let preamble = "ZKOpenID";
-    match option {
-        IntegrationOption::Setup => {
-            setup_prove_and_verify(
-                load_zkopenid_test_vector(all_inputs_path),
-                wasm_path,
-                r1cs_path,
-            );
-            println!("{}: setup_prove_and_verify pass", preamble);
-        }
-        IntegrationOption::Prove => {
-            println!(
-                "{}: Not implemented because the size of zkey is too big for git",
-                preamble
-            );
-        }
-        IntegrationOption::Verify => {
-            verify(verification_key_path, proof_path, public_inputs_path);
-            println!("{}: verify pass", preamble);
-=======
     match option {
         IntegrationOption::Setup => {
             setup_prove_and_verify(
@@ -417,7 +361,6 @@
             let res = verify_groth16_fp("../openid-zkp-auth/google/google.vkey", "../openid-zkp-auth/google/google.proof", "../openid-zkp-auth/google/public.json");
             assert!(res.is_ok());
             println!("verify pass");
->>>>>>> 91de62a1
         }
     }
 }