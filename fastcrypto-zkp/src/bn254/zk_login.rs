// Copyright (c) 2022, Mysten Labs, Inc.
// SPDX-License-Identifier: Apache-2.0

use fastcrypto::{error::FastCryptoResult, jwt_utils::JWTHeader};
use reqwest::Client;
use serde_json::Value;

use super::utils::split_to_two_frs;
use crate::bn254::poseidon::poseidon_merkle_tree;
use crate::bn254::FieldElement;
use crate::zk_login_utils::{
    g1_affine_from_str_projective, g2_affine_from_str_projective, Bn254FrElement, CircomG1,
    CircomG2,
};
pub use ark_bn254::{Bn254, Fr as Bn254Fr};
pub use ark_ff::ToConstraintField;
use ark_ff::Zero;
use ark_groth16::Proof;
pub use ark_serialize::{CanonicalDeserialize, CanonicalSerialize};
use fastcrypto::error::FastCryptoError;
use itertools::Itertools;
use num_bigint::BigUint;
use regex::Regex;
use schemars::JsonSchema;
use serde::{Deserialize, Serialize};
use std::cmp::Ordering::{Equal, Greater, Less};
use std::error::Error;
use std::fmt::Display;
use std::str::FromStr;

#[cfg(test)]
#[path = "unit_tests/zk_login_tests.rs"]
mod zk_login_tests;

#[cfg(feature = "e2e")]
#[cfg(test)]
#[path = "unit_tests/zk_login_e2e_tests.rs"]
mod zk_login_e2e_tests;

const MAX_HEADER_LEN: u8 = 248;
const PACK_WIDTH: u8 = 248;
const ISS: &str = "iss";
const BASE64_URL_CHARSET: &str = "ABCDEFGHIJKLMNOPQRSTUVWXYZabcdefghijklmnopqrstuvwxyz0123456789-_";
const MAX_EXT_ISS_LEN: u8 = 165;
const MAX_ISS_LEN_B64: u8 = 4 * (1 + MAX_EXT_ISS_LEN / 3);

/// Key to identify a JWK, consists of iss and kid.
#[derive(Debug, Clone, Hash, Eq, PartialEq, Serialize, Deserialize, PartialOrd, Ord)]
pub struct JwkId {
    /// iss string that identifies the OIDC provider.
    pub iss: String,
    /// kid string that identifies the JWK.
    pub kid: String,
}

impl JwkId {
    /// Create a new JwkId.
    pub fn new(iss: String, kid: String) -> Self {
        // if a Microsoft iss is found, remove the tenant id from it
        if match_micrsoft_iss_substring(&iss) {
            return Self {
                iss: "https://login.microsoftonline.com/v2.0".to_string(),
                kid,
            };
        }
        Self { iss, kid }
    }
}

/// The provider config consists of iss string and jwk endpoint.
#[derive(Debug)]
pub struct ProviderConfig {
    /// iss string that identifies the OIDC provider.
    pub iss: String,
    /// The JWK url string for the given provider.
    pub jwk_endpoint: String,
}

impl ProviderConfig {
    /// Create a new provider config.
    pub fn new(iss: &str, jwk_endpoint: &str) -> Self {
        Self {
            iss: iss.to_string(),
            jwk_endpoint: jwk_endpoint.to_string(),
        }
    }
}

/// Supported OIDC providers.
#[derive(Clone, Debug, Hash, PartialEq, Eq)]
pub enum OIDCProvider {
    /// See https://accounts.google.com/.well-known/openid-configuration
    Google,
    /// See https://id.twitch.tv/oauth2/.well-known/openid-configuration
    Twitch,
    /// See https://www.facebook.com/.well-known/openid-configuration/
    Facebook,
    /// See https://kauth.kakao.com/.well-known/openid-configuration
    Kakao,
    /// See https://appleid.apple.com/.well-known/openid-configuration
    Apple,
    /// See https://slack.com/.well-known/openid-configuration
    Slack,
    /// This is a test issuer maintained by Mysten that will return a JWT non-interactively.
    /// See https://login.microsoftonline.com/common/v2.0/.well-known/openid-configuration
    Microsoft,
    /// Example: https://cognito-idp.us-east-1.amazonaws.com/us-east-1_LPSLCkC3A/.well-known/jwks.json
    AwsTenant((String, String)),
    /// https://accounts.karrier.one/.well-known/openid-configuration
    KarrierOne,
    /// https://accounts.credenza3.com/openid-configuration
    Credenza3,
    /// This is a test issuer that will return a JWT non-interactively.
    TestIssuer,
    /// https://oauth2.playtron.one/.well-known/jwks.json
    Playtron,
    /// https://auth.3dos.io/.well-known/openid-configuration
    Threedos,
    /// https://login.onepassport.onefc.com/de3ee5c1-5644-4113-922d-e8336569a462/b2c_1a_prod_signupsignin_onesuizklogin/v2.0/.well-known/openid-configuration
    Onefc,
    /// https://accounts.fantv.world/.well-known/openid-configuration
    FanTV,
    /// https://api.arden.cc/auth/jwks
    Arden,
<<<<<<< HEAD
    /// https://auth.evefrontier.com/.well-known/jwks.json
    EveFrontier,
    /// https://test.auth.evefrontier.com/.well-known/jwks.json
    TestEveFrontier,
=======

    TestHuionepay,

    Huionepay,

    Telegram,
>>>>>>> d8500773
}

impl FromStr for OIDCProvider {
    type Err = FastCryptoError;

    fn from_str(s: &str) -> Result<Self, Self::Err> {
        match s {
            "Google" => Ok(Self::Google),
            "Twitch" => Ok(Self::Twitch),
            "Facebook" => Ok(Self::Facebook),
            "Kakao" => Ok(Self::Kakao),
            "Apple" => Ok(Self::Apple),
            "Slack" => Ok(Self::Slack),
            "TestIssuer" => Ok(Self::TestIssuer),
            "Microsoft" => Ok(Self::Microsoft),
            "KarrierOne" => Ok(Self::KarrierOne),
            "Credenza3" => Ok(Self::Credenza3),
            "Playtron" => Ok(Self::Playtron),
            "Threedos" => Ok(Self::Threedos),
            "Onefc" => Ok(Self::Onefc),
            "FanTV" => Ok(Self::FanTV),
            "Arden" => Ok(Self::Arden),
<<<<<<< HEAD
            "EveFrontier" => Ok(Self::EveFrontier),
            "TestEveFrontier" => Ok(Self::TestEveFrontier),
=======
            "Telegram" => Ok(Self::Telegram),
            "TestHuionepay" => Ok(Self::TestHuionepay),
            "Huionepay" => Ok(Self::Huionepay),
>>>>>>> d8500773
            _ => {
                let re = Regex::new(
                    r"AwsTenant-region:(?P<region>[^.]+)-tenant_id:(?P<tenant_id>[^/]+)",
                )
                .unwrap();
                if let Some(captures) = re.captures(s) {
                    let region = captures.name("region").unwrap().as_str();
                    let tenant_id = captures.name("tenant_id").unwrap().as_str();
                    Ok(Self::AwsTenant((region.to_owned(), tenant_id.to_owned())))
                } else {
                    Err(FastCryptoError::InvalidInput)
                }
            }
        }
    }
}

impl Display for OIDCProvider {
    fn fmt(&self, f: &mut std::fmt::Formatter<'_>) -> std::fmt::Result {
        match self {
<<<<<<< HEAD
            Self::Google => write!(f, "Google"),
            Self::Twitch => write!(f, "Twitch"),
            Self::Facebook => write!(f, "Facebook"),
            Self::Kakao => write!(f, "Kakao"),
            Self::Apple => write!(f, "Apple"),
            Self::Slack => write!(f, "Slack"),
            Self::TestIssuer => write!(f, "TestIssuer"),
            Self::Microsoft => write!(f, "Microsoft"),
            Self::KarrierOne => write!(f, "KarrierOne"),
            Self::Credenza3 => write!(f, "Credenza3"),
            Self::Playtron => write!(f, "Playtron"),
            Self::Threedos => write!(f, "Threedos"),
            Self::Onefc => write!(f, "Onefc"),
            Self::FanTV => write!(f, "FanTV"),
            Self::Arden => write!(f, "Arden"),
            Self::EveFrontier => write!(f, "EveFrontier"),
            Self::TestEveFrontier => write!(f, "TestEveFrontier"),
=======
            Self::Google => "Google".to_string(),
            Self::Twitch => "Twitch".to_string(),
            Self::Facebook => "Facebook".to_string(),
            Self::Kakao => "Kakao".to_string(),
            Self::Apple => "Apple".to_string(),
            Self::Slack => "Slack".to_string(),
            Self::TestIssuer => "TestIssuer".to_string(),
            Self::Microsoft => "Microsoft".to_string(),
            Self::KarrierOne => "KarrierOne".to_string(),
            Self::Credenza3 => "Credenza3".to_string(),
            Self::Playtron => "Playtron".to_string(),
            Self::Threedos => "Threedos".to_string(),
            Self::Onefc => "Onefc".to_string(),
            Self::FanTV => "FanTV".to_string(),
            Self::Arden => "Arden".to_string(),
            Self::Telegram => "Telegram".to_string(),
            Self::Huionepay => "Huionepay".to_string(),
            Self::TestHuionepay => "TestHuionepay".to_string(),
>>>>>>> d8500773
            Self::AwsTenant((region, tenant_id)) => {
                write!(f, "AwsTenant-region:{}-tenant_id:{}", region, tenant_id)
            }
        }
    }
}

impl OIDCProvider {
    /// Returns the provider config consisting of iss and jwk endpoint.
    pub fn get_config(&self) -> ProviderConfig {
        match self {
            OIDCProvider::Google => ProviderConfig::new(
                "https://accounts.google.com",
                "https://www.googleapis.com/oauth2/v2/certs",
            ),
            OIDCProvider::Twitch => ProviderConfig::new(
                "https://id.twitch.tv/oauth2",
                "https://id.twitch.tv/oauth2/keys",
            ),
            OIDCProvider::Facebook => ProviderConfig::new(
                "https://www.facebook.com",
                "https://www.facebook.com/.well-known/oauth/openid/jwks/",
            ),
            OIDCProvider::Kakao => ProviderConfig::new(
                "https://kauth.kakao.com",
                "https://kauth.kakao.com/.well-known/jwks.json",
            ),
            OIDCProvider::Apple => ProviderConfig::new(
                "https://appleid.apple.com",
                "https://appleid.apple.com/auth/keys",
            ),
            OIDCProvider::Slack => {
                ProviderConfig::new("https://slack.com", "https://slack.com/openid/connect/keys")
            }
            OIDCProvider::Microsoft => ProviderConfig::new(
                "https://login.microsoftonline.com/v2.0",
                "https://login.microsoftonline.com/common/discovery/v2.0/keys",
            ),
            OIDCProvider::AwsTenant((region, tenant_id)) => ProviderConfig::new(
                &format!("https://cognito-idp.{}.amazonaws.com/{}", region, tenant_id),
                &format!(
                    "https://cognito-idp.{}.amazonaws.com/{}/.well-known/jwks.json",
                    region, tenant_id
                ),
            ),
            OIDCProvider::KarrierOne => ProviderConfig::new(
                "https://accounts.karrier.one/",
                "https://accounts.karrier.one/.well-known/jwks",
            ),
            OIDCProvider::Credenza3 => ProviderConfig::new(
                "https://accounts.credenza3.com",
                "https://accounts.credenza3.com/jwks",
            ),
            OIDCProvider::TestIssuer => ProviderConfig::new(
                "https://oauth.sui.io",
                "https://jwt-tester.mystenlabs.com/.well-known/jwks.json",
            ),
            OIDCProvider::Playtron => ProviderConfig::new(
                "https://oauth2.playtron.one",
                "https://oauth2.playtron.one/.well-known/jwks.json",
            ),
            OIDCProvider::Threedos => ProviderConfig::new(
                "https://auth.3dos.io",
                "https://auth.3dos.io/.well-known/jwks.json",
            ),
            OIDCProvider::Onefc => ProviderConfig::new(
                "https://login.onepassport.onefc.com/de3ee5c1-5644-4113-922d-e8336569a462/v2.0/",
                "https://login.onepassport.onefc.com/de3ee5c1-5644-4113-922d-e8336569a462/b2c_1a_prod_signupsignin_onesuizklogin/discovery/v2.0/keys",
            ),
            OIDCProvider::FanTV => ProviderConfig::new(
                "https://accounts.fantv.world",
                "https://fantv-apis.fantiger.com/v1/web3/jwks.json",
            ),
            OIDCProvider::Arden => ProviderConfig::new(
                "https://oidc.arden.cc",
                "https://api.arden.cc/auth/jwks",
            ),
<<<<<<< HEAD
            OIDCProvider::EveFrontier => ProviderConfig::new(
                "auth.evefrontier.com",
                "https://auth.evefrontier.com/.well-known/jwks.json"
            ),
            OIDCProvider::TestEveFrontier => ProviderConfig::new(
                "test.auth.evefrontier.com",
                "https://test.auth.evefrontier.com/.well-known/jwks.json"
            )
=======
            OIDCProvider::Telegram => ProviderConfig::new(
                "https://tg-accounts.onelabs.cc",
                "https://tg-accounts.onelabs.cc/auth/jwks",
            ),
            OIDCProvider::Huionepay => ProviderConfig::new(
                "https://accounts.huionepay.com",
                "https://salt.h-tech.io/get_keys",
            ),
            OIDCProvider::TestHuionepay => ProviderConfig::new(
                "https://test.huionepay.com",
                "https://salt-api-testnet.huione.org/get_keys",
            ),
>>>>>>> d8500773
        }
    }

    /// Returns the OIDCProvider for the given iss string.
    pub fn from_iss(iss: &str) -> Result<Self, FastCryptoError> {
        match iss {
            "https://accounts.google.com" => Ok(Self::Google),
            "https://id.twitch.tv/oauth2" => Ok(Self::Twitch),
            "https://www.facebook.com" => Ok(Self::Facebook),
            "https://kauth.kakao.com" => Ok(Self::Kakao),
            "https://appleid.apple.com" => Ok(Self::Apple),
            "https://slack.com" => Ok(Self::Slack),
            "https://oauth.sui.io" => Ok(Self::TestIssuer),
            "https://accounts.karrier.one/" => Ok(Self::KarrierOne),
            "https://accounts.credenza3.com" => Ok(Self::Credenza3),
            "https://oauth2.playtron.one" => Ok(Self::Playtron),
            "https://auth.3dos.io" => Ok(Self::Threedos),
            "https://tg-accounts.onelabs.cc" => Ok(Self::Telegram),
            "https://test.huionepay.com" => Ok(Self::TestHuionepay),
            "https://accounts.huionepay.com" => Ok(Self::Huionepay),
            "https://login.onepassport.onefc.com/de3ee5c1-5644-4113-922d-e8336569a462/v2.0/" => {
                Ok(Self::Onefc)
            }
            "https://accounts.fantv.world" => Ok(Self::FanTV),
            "https://oidc.arden.cc" => Ok(Self::Arden),
            "auth.evefrontier.com" => Ok(Self::EveFrontier),
            "test.auth.evefrontier.com" => Ok(Self::TestEveFrontier),
            iss if match_micrsoft_iss_substring(iss) => Ok(Self::Microsoft),
            _ => match parse_aws_iss_substring(iss) {
                Ok((region, tenant_id)) => {
                    Ok(Self::AwsTenant((region.to_string(), tenant_id.to_string())))
                }
                Err(_) => Err(FastCryptoError::InvalidInput),
            },
        }
    }
}

/// Check if the iss string is formatted as Microsoft's pattern.
fn match_micrsoft_iss_substring(iss: &str) -> bool {
    iss.starts_with("https://login.microsoftonline.com/") && iss.ends_with("/v2.0")
}

/// Parse the region and tenant_id from the iss string for AWS.
fn parse_aws_iss_substring(url: &str) -> Result<(&str, &str), FastCryptoError> {
    let re =
        Regex::new(r"https://cognito-idp\.(?P<region>[^.]+)\.amazonaws\.com/(?P<tenant_id>[^/]+)")
            .unwrap();

    if let Some(captures) = re.captures(url) {
        // Extract the region and tenant_id from the captures
        let region = captures.name("region").unwrap().as_str();
        let tenant_id = captures.name("tenant_id").unwrap().as_str();

        Ok((region, tenant_id))
    } else {
        Err(FastCryptoError::InvalidInput)
    }
}
/// Struct that contains info for a JWK. A list of them for different kids can
/// be retrieved from the JWK endpoint (e.g. <https://www.googleapis.com/oauth2/v3/certs>).
/// The JWK is used to verify the JWT token.
#[derive(PartialEq, Eq, Hash, Debug, Clone, Serialize, Deserialize, PartialOrd, Ord)]
pub struct JWK {
    /// Key type parameter, https://datatracker.ietf.org/doc/html/rfc7517#section-4.1
    pub kty: String,
    /// RSA public exponent, https://datatracker.ietf.org/doc/html/rfc7517#section-9.3
    pub e: String,
    /// RSA modulus, https://datatracker.ietf.org/doc/html/rfc7517#section-9.3
    pub n: String,
    /// Algorithm parameter, https://datatracker.ietf.org/doc/html/rfc7517#section-4.4
    pub alg: String,
}

/// Reader struct to parse all fields in a JWK from JSON.
#[derive(Debug, Serialize, Deserialize, Clone)]
pub struct JWKReader {
    e: String,
    n: String,
    #[serde(rename = "use", skip_serializing_if = "Option::is_none")]
    my_use: Option<String>,
    kid: String,
    kty: String,
    #[serde(skip_serializing_if = "Option::is_none")]
    alg: Option<String>,
    #[serde(skip_serializing_if = "Option::is_none")]
    x5c: Option<Vec<String>>,
    #[serde(skip_serializing_if = "Option::is_none")]
    x5t: Option<String>,
    #[serde(skip_serializing_if = "Option::is_none")]
    issuer: Option<String>,
}

impl JWK {
    /// Parse JWK from the reader struct.
    pub fn from_reader(reader: JWKReader) -> FastCryptoResult<Self> {
        let trimmed_e = trim(reader.e);
        // Microsoft does not contain alg field in JWK, so here we only check if it equals to RS256 only if alg field is present.
        if (reader.alg.is_some() && reader.alg != Some("RS256".to_string()))
            || reader.kty != "RSA"
            || trimmed_e != "AQAB"
        {
            return Err(FastCryptoError::InvalidInput);
        }
        Ok(Self {
            kty: reader.kty,
            e: trimmed_e,
            n: trim(reader.n),
            alg: "RS256".to_string(),
        })
    }
}

/// Trim trailing '=' so that it is considered a valid base64 url encoding string by base64ct library.
fn trim(str: String) -> String {
    str.trim_end_matches('=').to_owned()
}

/// Fetch JWKs from the given provider and return a list of JwkId -> JWK.
pub async fn fetch_jwks(
    provider: &OIDCProvider,
    client: &Client,
    skip_on_invalid_jwk: bool,
) -> Result<Vec<(JwkId, JWK)>, FastCryptoError> {
    let response = client
        .get(provider.get_config().jwk_endpoint)
        .send()
        .await
        .map_err(|e| {
            FastCryptoError::GeneralError(format!(
                "Failed to get JWK {:?} {:?} {:?}",
                e.source(),
                e.to_string(),
                provider
            ))
        })?;
    let bytes = response.bytes().await.map_err(|e| {
        FastCryptoError::GeneralError(format!(
            "Failed to get bytes {:?} {:?}",
            e.to_string(),
            provider
        ))
    })?;
    parse_jwks(&bytes, provider, skip_on_invalid_jwk)
}

/// Parse the JWK bytes received from the given provider and return a list of JwkId -> JWK.
pub fn parse_jwks(
    json_bytes: &[u8],
    provider: &OIDCProvider,
    skip_on_invalid_jwk: bool,
) -> Result<Vec<(JwkId, JWK)>, FastCryptoError> {
    let json_str = String::from_utf8_lossy(json_bytes);
    let parsed_list: Result<serde_json::Value, serde_json::Error> = serde_json::from_str(&json_str);
    if let Ok(parsed_list) = parsed_list {
        if let Some(keys) = parsed_list["keys"].as_array() {
            let mut ret = Vec::new();
            for k in keys {
                if skip_on_invalid_jwk {
                    // skips if invalid jwk is found, only error if no valid jwk is found for a provider.
                    if let Ok(parsed) = serde_json::from_value::<JWKReader>(k.clone()) {
                        if let Ok(jwk) = JWK::from_reader(parsed.clone()) {
                            ret.push((JwkId::new(provider.get_config().iss, parsed.kid), jwk));
                        }
                    }
                } else {
                    // legacy handling, if any jwk failed parsing, exit and error.
                    let parsed: JWKReader = serde_json::from_value(k.clone())
                        .map_err(|_| FastCryptoError::GeneralError("Parse error".to_string()))?;

                    ret.push((
                        JwkId::new(provider.get_config().iss, parsed.kid.clone()),
                        JWK::from_reader(parsed)?,
                    ));
                }
            }
            if skip_on_invalid_jwk && ret.is_empty() {
                return Err(FastCryptoError::GeneralError(
                    "No valid JWKs found".to_string(),
                ));
            }
            return Ok(ret);
        }
    }
    Err(FastCryptoError::GeneralError(
        "Invalid JWK response".to_string(),
    ))
}

/// A claim consists of value and index_mod_4.
#[derive(Debug, Clone, PartialEq, Eq, JsonSchema, Serialize, Deserialize)]
#[serde(rename_all = "camelCase")]
pub struct Claim {
    value: String,
    index_mod_4: u8,
}

/// A struct of parsed JWT details, consists of kid, header, iss.
#[derive(Default, Debug, Clone, PartialEq, Eq)]
pub struct JWTDetails {
    kid: String,
    header: String,
    iss: String,
}

impl JWTDetails {
    /// Read in the Claim and header string. Parse and validate kid, header, iss as JWT details.
    pub fn new(header_base64: &str, claim: &Claim) -> Result<Self, FastCryptoError> {
        let header = JWTHeader::new(header_base64)?;
        let ext_claim = decode_base64_url(&claim.value, &claim.index_mod_4)?;
        Ok(JWTDetails {
            kid: header.kid,
            header: header_base64.to_string(),
            iss: verify_extended_claim(&ext_claim, ISS)?,
        })
    }
}

/// All inputs required for the zk login proof verification and other public inputs.
#[derive(Debug, Clone, JsonSchema, Serialize, Deserialize)]
#[serde(rename_all = "camelCase")]
pub struct ZkLoginInputs {
    proof_points: ZkLoginProof,
    iss_base64_details: Claim,
    header_base64: String,
    address_seed: Bn254FrElement,
    #[serde(skip)]
    jwt_details: JWTDetails,
}

/// The reader struct for the proving service response.
#[derive(Debug, Clone, JsonSchema, Serialize, Deserialize)]
#[serde(rename_all = "camelCase")]
pub struct ZkLoginInputsReader {
    proof_points: ZkLoginProof,
    iss_base64_details: Claim,
    header_base64: String,
    #[serde(skip)]
    jwt_details: JWTDetails,
}

impl ZkLoginInputs {
    /// Parse the proving service response and pass in the address seed. Initialize the jwt details struct.
    pub fn from_json(value: &str, address_seed: &str) -> Result<Self, FastCryptoError> {
        let reader: ZkLoginInputsReader =
            serde_json::from_str(value).map_err(|_| FastCryptoError::InvalidInput)?;
        Self::from_reader(reader, address_seed)
    }

    /// Initialize ZkLoginInputs from the
    pub fn from_reader(
        reader: ZkLoginInputsReader,
        address_seed: &str,
    ) -> Result<Self, FastCryptoError> {
        ZkLoginInputs {
            proof_points: reader.proof_points,
            iss_base64_details: reader.iss_base64_details,
            header_base64: reader.header_base64,
            address_seed: Bn254FrElement::from_str(address_seed)
                .map_err(|_| FastCryptoError::InvalidInput)?,
            jwt_details: reader.jwt_details,
        }
        .init()
    }

    /// Initialize JWTDetails by parsing header_base64 and iss_base64_details.
    pub fn init(&mut self) -> Result<Self, FastCryptoError> {
        self.jwt_details = JWTDetails::new(&self.header_base64, &self.iss_base64_details)?;
        Ok(self.to_owned())
    }

    /// Get the parsed kid string.
    pub fn get_kid(&self) -> &str {
        &self.jwt_details.kid
    }

    /// Get the parsed iss string.
    pub fn get_iss(&self) -> &str {
        &self.jwt_details.iss
    }

    /// Get the zk login proof.
    pub fn get_proof(&self) -> &ZkLoginProof {
        &self.proof_points
    }

    /// Get the address seed string.
    pub fn get_address_seed(&self) -> &Bn254FrElement {
        &self.address_seed
    }

    /// Calculate the poseidon hash from selected fields from inputs, along with the ephemeral pubkey.
    pub fn calculate_all_inputs_hash(
        &self,
        eph_pk_bytes: &[u8],
        modulus: &[u8],
        max_epoch: u64,
    ) -> Result<Bn254Fr, FastCryptoError> {
        if self.header_base64.len() > MAX_HEADER_LEN as usize {
            return Err(FastCryptoError::GeneralError("Header too long".to_string()));
        }

        let addr_seed = (&self.address_seed).into();
        let (first, second) = split_to_two_frs(eph_pk_bytes)?;

        let max_epoch_f = (&Bn254FrElement::from_str(&max_epoch.to_string())?).into();
        let index_mod_4_f =
            (&Bn254FrElement::from_str(&self.iss_base64_details.index_mod_4.to_string())?).into();

        let iss_base64_f =
            hash_ascii_str_to_field(&self.iss_base64_details.value, MAX_ISS_LEN_B64)?;
        let header_f = hash_ascii_str_to_field(&self.header_base64, MAX_HEADER_LEN)?;
        let modulus_f = hash_to_field(&[BigUint::from_bytes_be(modulus)], 2048, PACK_WIDTH)?;
        poseidon_zk_login(&[
            first,
            second,
            addr_seed,
            max_epoch_f,
            iss_base64_f,
            index_mod_4_f,
            header_f,
            modulus_f,
        ])
    }
}
/// The struct for zk login proof.
#[derive(Debug, Clone, JsonSchema, Serialize, Deserialize)]
pub struct ZkLoginProof {
    a: CircomG1,
    b: CircomG2,
    c: CircomG1,
}

impl ZkLoginProof {
    /// Parse the proof from a json string.
    pub fn from_json(value: &str) -> Result<Self, FastCryptoError> {
        let proof: ZkLoginProof =
            serde_json::from_str(value).map_err(|_| FastCryptoError::InvalidProof)?;
        Ok(proof)
    }

    /// Convert the Circom G1/G2/GT to arkworks G1/G2/GT
    pub fn as_arkworks(&self) -> Result<Proof<Bn254>, FastCryptoError> {
        Ok(Proof {
            a: g1_affine_from_str_projective(&self.a)?,
            b: g2_affine_from_str_projective(&self.b)?,
            c: g1_affine_from_str_projective(&self.c)?,
        })
    }
}

/// Parse the extended claim json value to its claim value, using the expected claim key.
fn verify_extended_claim(
    extended_claim: &str,
    expected_key: &str,
) -> Result<String, FastCryptoError> {
    // Last character of each extracted_claim must be '}' or ','
    if !(extended_claim.ends_with('}') || extended_claim.ends_with(',')) {
        return Err(FastCryptoError::GeneralError(
            "Invalid extended claim".to_string(),
        ));
    }

    let json_str = format!("{{{}}}", &extended_claim[..extended_claim.len() - 1]);
    let json: Value = serde_json::from_str(&json_str).map_err(|_| FastCryptoError::InvalidInput)?;
    let value = json
        .as_object()
        .ok_or(FastCryptoError::InvalidInput)?
        .get(expected_key)
        .ok_or(FastCryptoError::InvalidInput)?
        .as_str()
        .ok_or(FastCryptoError::InvalidInput)?;
    Ok(value.to_string())
}

/// Parse the base64 string, add paddings based on offset, and convert to a bytearray.
fn decode_base64_url(s: &str, i: &u8) -> Result<String, FastCryptoError> {
    if s.len() < 2 {
        return Err(FastCryptoError::GeneralError(
            "Base64 string smaller than 2".to_string(),
        ));
    }
    let mut bits = base64_to_bitarray(s)?;
    match i {
        0 => {}
        1 => {
            bits.drain(..2);
        }
        2 => {
            bits.drain(..4);
        }
        _ => {
            return Err(FastCryptoError::GeneralError(
                "Invalid first_char_offset".to_string(),
            ));
        }
    }

    let last_char_offset = (i + s.len() as u8 - 1) % 4;
    match last_char_offset {
        3 => {}
        2 => {
            bits.drain(bits.len() - 2..);
        }
        1 => {
            bits.drain(bits.len() - 4..);
        }
        _ => {
            return Err(FastCryptoError::GeneralError(
                "Invalid last_char_offset".to_string(),
            ));
        }
    }

    if bits.len() % 8 != 0 {
        return Err(FastCryptoError::GeneralError(
            "Invalid bits length".to_string(),
        ));
    }

    Ok(std::str::from_utf8(&bitarray_to_bytearray(&bits)?)
        .map_err(|_| FastCryptoError::GeneralError("Invalid UTF8 string".to_string()))?
        .to_owned())
}

/// Map a base64 string to a bit array by taking each char's index and convert it to binary form with one bit per u8
/// element in the output. Returns [FastCryptoError::InvalidInput] if one of the characters is not in the base64 charset.
fn base64_to_bitarray(input: &str) -> FastCryptoResult<Vec<u8>> {
    input
        .chars()
        .map(|c| {
            BASE64_URL_CHARSET
                .find(c)
                .map(|index| index as u8)
                .map(|index| (0..6).rev().map(move |i| index >> i & 1))
                .ok_or(FastCryptoError::InvalidInput)
        })
        .flatten_ok()
        .collect()
}

/// Convert a bitarray (each bit is represented by a u8) to a byte array by taking each 8 bits as a
/// byte in big-endian format.
fn bitarray_to_bytearray(bits: &[u8]) -> FastCryptoResult<Vec<u8>> {
    if bits.len() % 8 != 0 {
        return Err(FastCryptoError::InvalidInput);
    }
    Ok(bits
        .chunks(8)
        .map(|chunk| {
            let mut byte = 0u8;
            for (i, bit) in chunk.iter().rev().enumerate() {
                byte |= bit << i;
            }
            byte
        })
        .collect())
}

/// Pads a stream of bytes and maps it to a field element
pub fn hash_ascii_str_to_field(str: &str, max_size: u8) -> Result<Bn254Fr, FastCryptoError> {
    let str_padded = str_to_padded_char_codes(str, max_size)?;
    hash_to_field(&str_padded, 8, PACK_WIDTH)
}

fn str_to_padded_char_codes(str: &str, max_len: u8) -> Result<Vec<BigUint>, FastCryptoError> {
    let arr: Vec<BigUint> = str
        .chars()
        .map(|c| BigUint::from_slice(&([c as u32])))
        .collect();
    pad_with_zeroes(arr, max_len)
}

fn pad_with_zeroes(in_arr: Vec<BigUint>, out_count: u8) -> Result<Vec<BigUint>, FastCryptoError> {
    if in_arr.len() > out_count as usize {
        return Err(FastCryptoError::GeneralError("in_arr too long".to_string()));
    }
    let mut padded = in_arr;
    padded.resize(out_count as usize, BigUint::zero());
    Ok(padded)
}

/// Maps a stream of bigints to a single field element. First we convert the base from
/// inWidth to packWidth. Then we compute the poseidon hash of the "packed" input.
/// input is the input vector containing equal-width big ints. inWidth is the width of
/// each input element.
fn hash_to_field(
    input: &[BigUint],
    in_width: u16,
    pack_width: u8,
) -> Result<Bn254Fr, FastCryptoError> {
    let packed = convert_base(input, in_width, pack_width)?;
    poseidon_zk_login(&packed)
}

/// Helper function to pack field elements from big ints.
fn convert_base(
    in_arr: &[BigUint],
    in_width: u16,
    out_width: u8,
) -> Result<Vec<Bn254Fr>, FastCryptoError> {
    if out_width == 0 {
        return Err(FastCryptoError::InvalidInput);
    }
    let bits = big_int_array_to_bits(in_arr, in_width as usize)?;
    let mut packed: Vec<Bn254Fr> = bits
        .rchunks(out_width as usize)
        .map(|chunk| Bn254Fr::from(BigUint::from_radix_be(chunk, 2).unwrap()))
        .collect();
    packed.reverse();
    match packed.len() != (in_arr.len() * in_width as usize).div_ceil(out_width as usize) {
        true => Err(FastCryptoError::InvalidInput),
        false => Ok(packed),
    }
}

/// Convert a big int array to a bit array with 0 paddings.
fn big_int_array_to_bits(integers: &[BigUint], intended_size: usize) -> FastCryptoResult<Vec<u8>> {
    integers
        .iter()
        .map(|integer| {
            let bits = integer.to_radix_be(2);
            match bits.len().cmp(&intended_size) {
                Less => {
                    let extra_bits = intended_size - bits.len();
                    let mut padded = vec![0; extra_bits];
                    padded.extend(bits);
                    Ok(padded)
                }
                Equal => Ok(bits),
                Greater => Err(FastCryptoError::InvalidInput),
            }
        })
        .flatten_ok()
        .collect()
}

/// Calculate the poseidon hash of the field element inputs. If there are no inputs, return an error.
/// If input length is <= 16, calculate H(inputs), if it is <= 32, calculate H(H(inputs[0..16]),
/// H(inputs[16..])), otherwise return an error.
///
/// This functions must be equivalent with the one found in the zk_login circuit.
pub(crate) fn poseidon_zk_login(inputs: &[Bn254Fr]) -> FastCryptoResult<Bn254Fr> {
    if inputs.is_empty() || inputs.len() > 32 {
        return Err(FastCryptoError::InputLengthWrong(inputs.len()));
    }
    poseidon_merkle_tree(&inputs.iter().map(|x| FieldElement(*x)).collect_vec()).map(|x| x.0)
}

#[test]
fn test_poseidon_zk_login_input_sizes() {
    assert!(poseidon_zk_login(&[]).is_err());
    assert!(poseidon_zk_login(&[Bn254Fr::from_str("123").unwrap(); 1]).is_ok());
    assert!(poseidon_zk_login(&[Bn254Fr::from_str("123").unwrap(); 32]).is_ok());
    assert!(poseidon_zk_login(&[Bn254Fr::from_str("123").unwrap(); 33]).is_err());
}<|MERGE_RESOLUTION|>--- conflicted
+++ resolved
@@ -122,19 +122,16 @@
     FanTV,
     /// https://api.arden.cc/auth/jwks
     Arden,
-<<<<<<< HEAD
     /// https://auth.evefrontier.com/.well-known/jwks.json
     EveFrontier,
     /// https://test.auth.evefrontier.com/.well-known/jwks.json
     TestEveFrontier,
-=======
-
+    /// TestHuionepay
     TestHuionepay,
-
+    /// Huionepay
     Huionepay,
-
+    /// Telegram
     Telegram,
->>>>>>> d8500773
 }
 
 impl FromStr for OIDCProvider {
@@ -157,14 +154,11 @@
             "Onefc" => Ok(Self::Onefc),
             "FanTV" => Ok(Self::FanTV),
             "Arden" => Ok(Self::Arden),
-<<<<<<< HEAD
             "EveFrontier" => Ok(Self::EveFrontier),
             "TestEveFrontier" => Ok(Self::TestEveFrontier),
-=======
             "Telegram" => Ok(Self::Telegram),
             "TestHuionepay" => Ok(Self::TestHuionepay),
             "Huionepay" => Ok(Self::Huionepay),
->>>>>>> d8500773
             _ => {
                 let re = Regex::new(
                     r"AwsTenant-region:(?P<region>[^.]+)-tenant_id:(?P<tenant_id>[^/]+)",
@@ -185,7 +179,6 @@
 impl Display for OIDCProvider {
     fn fmt(&self, f: &mut std::fmt::Formatter<'_>) -> std::fmt::Result {
         match self {
-<<<<<<< HEAD
             Self::Google => write!(f, "Google"),
             Self::Twitch => write!(f, "Twitch"),
             Self::Facebook => write!(f, "Facebook"),
@@ -203,26 +196,9 @@
             Self::Arden => write!(f, "Arden"),
             Self::EveFrontier => write!(f, "EveFrontier"),
             Self::TestEveFrontier => write!(f, "TestEveFrontier"),
-=======
-            Self::Google => "Google".to_string(),
-            Self::Twitch => "Twitch".to_string(),
-            Self::Facebook => "Facebook".to_string(),
-            Self::Kakao => "Kakao".to_string(),
-            Self::Apple => "Apple".to_string(),
-            Self::Slack => "Slack".to_string(),
-            Self::TestIssuer => "TestIssuer".to_string(),
-            Self::Microsoft => "Microsoft".to_string(),
-            Self::KarrierOne => "KarrierOne".to_string(),
-            Self::Credenza3 => "Credenza3".to_string(),
-            Self::Playtron => "Playtron".to_string(),
-            Self::Threedos => "Threedos".to_string(),
-            Self::Onefc => "Onefc".to_string(),
-            Self::FanTV => "FanTV".to_string(),
-            Self::Arden => "Arden".to_string(),
-            Self::Telegram => "Telegram".to_string(),
-            Self::Huionepay => "Huionepay".to_string(),
-            Self::TestHuionepay => "TestHuionepay".to_string(),
->>>>>>> d8500773
+            Self::Telegram => write!(f, "Telegram"),
+            Self::Huionepay => write!(f, "Huionepay"),
+            Self::TestHuionepay => write!(f, "TestHuionepay"),
             Self::AwsTenant((region, tenant_id)) => {
                 write!(f, "AwsTenant-region:{}-tenant_id:{}", region, tenant_id)
             }
@@ -300,16 +276,14 @@
                 "https://oidc.arden.cc",
                 "https://api.arden.cc/auth/jwks",
             ),
-<<<<<<< HEAD
-            OIDCProvider::EveFrontier => ProviderConfig::new(
+          OIDCProvider::EveFrontier => ProviderConfig::new(
                 "auth.evefrontier.com",
                 "https://auth.evefrontier.com/.well-known/jwks.json"
             ),
             OIDCProvider::TestEveFrontier => ProviderConfig::new(
                 "test.auth.evefrontier.com",
                 "https://test.auth.evefrontier.com/.well-known/jwks.json"
-            )
-=======
+            ),
             OIDCProvider::Telegram => ProviderConfig::new(
                 "https://tg-accounts.onelabs.cc",
                 "https://tg-accounts.onelabs.cc/auth/jwks",
@@ -322,8 +296,7 @@
                 "https://test.huionepay.com",
                 "https://salt-api-testnet.huione.org/get_keys",
             ),
->>>>>>> d8500773
-        }
+          }
     }
 
     /// Returns the OIDCProvider for the given iss string.
