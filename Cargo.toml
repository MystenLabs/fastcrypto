--- conflicted
+++ resolved
@@ -45,12 +45,8 @@
 readonly = "0.2.2"
 sha2 = "0.10.6"
 sha3 = "0.10.5"
-<<<<<<< HEAD
-thiserror = "1.0.36"
+thiserror = "1.0.37"
 twox-hash = { version = "1.6.3", optional = true }
-=======
-thiserror = "1.0.37"
->>>>>>> 68b7425d
 
 fastcrypto-derive = { path = "./fastcrypto-derive", version = "0.1.2" }
 
